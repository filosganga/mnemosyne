<<<<<<< HEAD
val catsVersion = "2.4.2"
val catsEffectVersion = "2.4.2"
=======
val catsVersion = "2.3.1"
val catsEffectVersion = "2.3.3"
>>>>>>> c1fdcaf6
val slf4jVersion = "1.7.30"
val scalaJava8CompatVersion = "0.9.1"
val awsSdkVersion = "2.16.0"
val log4CatsVersion = "1.1.1"
val munitVersion = "0.7.22"
val logBackVersion = "1.2.3"

lazy val deduplication = (project in file("."))
  .enablePlugins(BuildInfoPlugin)
  .configs(IntegrationTest)
  .settings(inConfig(IntegrationTest)(Defaults.testSettings))
  .settings(
    organization := "com.ovoenergy.comms",
    organizationHomepage := Some(url("http://www.ovoenergy.com")),
    licenses := Seq(("Apache-2.0", url("http://www.apache.org/licenses/LICENSE-2.0"))),
    scalaVersion := "2.13.4",
    crossScalaVersions += "2.12.12",
    scalafmtOnCompile := true,
    scalacOptions -= "-Xfatal-warnings", // enable all options from sbt-tpolecat except fatal warnings
    initialCommands := s"import com.ovoenergy.comms.deduplication._",
    javacOptions ++= Seq("-Xlint:unchecked", "-Xlint:deprecation"),
    testFrameworks += new TestFramework("munit.Framework"),
    addCompilerPlugin("org.typelevel" %% "kind-projector" % "0.11.3" cross CrossVersion.full),
    scmInfo := Some(
      ScmInfo(
        url("https://github.com/ovotech/comms-deduplication"),
        "git@github.com:ovotech/comms-deduplication.git"
      )
    ),
    developers := List(
      Developer(
        "filosganga",
        "Filippo De Luca",
        "filippo.deluca@ovoenergy.com",
        url("https://github.com/filosganga")
      ),
      Developer(
        "SystemFw",
        "Fabio Labella",
        "fabio.labella@ovoenergy.com",
        url("https://github.com/SystemFw")
      )
    ),
    resolvers ++= Seq(
      Resolver.bintrayRepo("ovotech", "maven")
    ),
    excludeDependencies ++= Seq(
      ExclusionRule("commons-logging", "commons-logging")
    ),
    name := "deduplication",
    buildInfoPackage := "com.ovoenergy.comms.deduplication",
    version ~= (_.replace('+', '-')),
    dynver ~= (_.replace('+', '-')),
    bintrayOrganization := Some("ovotech"),
    bintrayPackage := { "comms-" ++ moduleName.value },
    bintrayPackageLabels := Seq("duplication", "deduplication"),
    bintrayRepository := "maven",
    bintrayOmitLicense := true,
    releaseEarlyWith := BintrayPublisher,
    releaseEarlyEnableSyncToMaven := false,
    releaseEarlyNoGpg := true,
    libraryDependencies ++= Seq(
      "org.typelevel" %% "cats-core" % catsVersion,
      "org.typelevel" %% "cats-effect" % catsEffectVersion,
      "org.scala-lang.modules" %% "scala-java8-compat" % scalaJava8CompatVersion,
      "software.amazon.awssdk" % "dynamodb" % awsSdkVersion,
      "io.chrisdavenport" %% "log4cats-core" % log4CatsVersion,
      "io.chrisdavenport" %% "log4cats-slf4j" % log4CatsVersion,
      "org.slf4j" % "slf4j-api" % slf4jVersion,
      "org.typelevel" %% "cats-effect-laws" % catsEffectVersion % Test,
      "org.slf4j" % "jcl-over-slf4j" % slf4jVersion % IntegrationTest,
      "org.scalameta" %% "munit" % munitVersion % s"${Test};${IntegrationTest}",
      "org.scalameta" %% "munit-scalacheck" % munitVersion % s"${Test};${IntegrationTest}",
      "ch.qos.logback" % "logback-classic" % logBackVersion % s"${Test};${IntegrationTest}",
    )
  )<|MERGE_RESOLUTION|>--- conflicted
+++ resolved
@@ -1,10 +1,5 @@
-<<<<<<< HEAD
-val catsVersion = "2.4.2"
-val catsEffectVersion = "2.4.2"
-=======
 val catsVersion = "2.3.1"
 val catsEffectVersion = "2.3.3"
->>>>>>> c1fdcaf6
 val slf4jVersion = "1.7.30"
 val scalaJava8CompatVersion = "0.9.1"
 val awsSdkVersion = "2.16.0"
