--- conflicted
+++ resolved
@@ -2,13 +2,8 @@
 import sbtrelease.ReleaseStateTransformations._
 import sbtrelease.tagsonly.TagsOnly._
 
-<<<<<<< HEAD
-val catsVersion = "2.6.1"
-val catsEffectVersion = "2.6.1"
-=======
 val catsVersion = "2.5.0"
 val catsEffectVersion = "2.5.1"
->>>>>>> f3661a3f
 val slf4jVersion = "1.7.30"
 val scalaJava8CompatVersion = "0.9.1"
 val awsSdkVersion = "2.16.65"
